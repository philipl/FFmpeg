--- conflicted
+++ resolved
@@ -112,10 +112,7 @@
 
 #define DCA_NSYNCAUX        0x9A1105A0
 
-<<<<<<< HEAD
-=======
 #define SAMPLES_PER_SUBBAND 8 // number of samples per subband per subsubframe
->>>>>>> d0a3e89d
 
 /** Bit allocation */
 typedef struct BitAlloc {
@@ -441,7 +438,7 @@
 
     if (!base_channel) {
         s->subsubframes[s->current_subframe]    = get_bits(&s->gb, 2) + 1;
-        if (block_index + s->subsubframes[s->current_subframe] > s->sample_blocks/8) {
+        if (block_index + s->subsubframes[s->current_subframe] > (s->sample_blocks / SAMPLES_PER_SUBBAND)) {
             s->subsubframes[s->current_subframe] = 1;
             return AVERROR_INVALIDDATA;
         }
