--- conflicted
+++ resolved
@@ -98,12 +98,5 @@
 YASM-OBJS-$(CONFIG_VORBIS_DECODER)     += x86/vorbisdsp.o
 YASM-OBJS-$(CONFIG_VP3DSP)             += x86/vp3dsp.o
 YASM-OBJS-$(CONFIG_VP6_DECODER)        += x86/vp56dsp.o
-<<<<<<< HEAD
 YASM-OBJS-$(CONFIG_VP8_DECODER)        += x86/vp8dsp.o
-YASM-OBJS-$(CONFIG_WEBP_DECODER)       += x86/vp8dsp.o
-
-YASM-OBJS                              += x86/deinterlace.o             \
-                                          x86/fmtconvert.o              \
-=======
-YASM-OBJS-$(CONFIG_VP8_DECODER)        += x86/vp8dsp.o
->>>>>>> 186599ff
+YASM-OBJS-$(CONFIG_WEBP_DECODER)       += x86/vp8dsp.o