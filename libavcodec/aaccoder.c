--- conflicted
+++ resolved
@@ -45,30 +45,10 @@
 #include "aacenc_utils.h"
 #include "aacenc_quantization.h"
 
-<<<<<<< HEAD
 #include "aacenc_is.h"
 #include "aacenc_tns.h"
 #include "aacenc_ltp.h"
 #include "aacenc_pred.h"
-=======
-/** bits needed to code codebook run value for long windows */
-static const uint8_t run_value_bits_long[64] = {
-     5,  5,  5,  5,  5,  5,  5,  5,  5,  5,  5,  5,  5,  5,  5,  5,
-     5,  5,  5,  5,  5,  5,  5,  5,  5,  5,  5,  5,  5,  5,  5, 10,
-    10, 10, 10, 10, 10, 10, 10, 10, 10, 10, 10, 10, 10, 10, 10, 10,
-    10, 10, 10, 10, 10, 10, 10, 10, 10, 10, 10, 10, 10, 10, 10, 15
-};
-
-/** bits needed to code codebook run value for short windows */
-static const uint8_t run_value_bits_short[16] = {
-    3, 3, 3, 3, 3, 3, 3, 6, 6, 6, 6, 6, 6, 6, 6, 9
-};
-
-static const uint8_t * const run_value_bits[2] = {
-    run_value_bits_long, run_value_bits_short
-};
-
->>>>>>> fd9212f2
 
 #include "libavcodec/aaccoder_twoloop.h"
 
@@ -914,19 +894,8 @@
     }
 }
 
-<<<<<<< HEAD
-AACCoefficientsEncoder ff_aac_coders[AAC_CODER_NB] = {
+const AACCoefficientsEncoder ff_aac_coders[AAC_CODER_NB] = {
     [AAC_CODER_ANMR] = {
-=======
-const AACCoefficientsEncoder ff_aac_coders[] = {
-    {
-        search_for_quantizers_faac,
-        encode_window_bands_info,
-        quantize_and_encode_band,
-        search_for_ms,
-    },
-    {
->>>>>>> fd9212f2
         search_for_quantizers_anmr,
         encode_window_bands_info,
         quantize_and_encode_band,
