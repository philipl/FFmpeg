--- conflicted
+++ resolved
@@ -269,7 +269,6 @@
     AVFrame *frame = data;
     CDGraphicsContext *cc = avctx->priv_data;
 
-<<<<<<< HEAD
     if (buf_size < CDG_MINIMUM_PKT_SIZE) {
         av_log(avctx, AV_LOG_ERROR, "buffer too small for decoder\n");
         return AVERROR(EINVAL);
@@ -278,10 +277,8 @@
         av_log(avctx, AV_LOG_ERROR, "buffer too big for decoder\n");
         return AVERROR(EINVAL);
     }
-=======
+
     bytestream2_init(&gb, avpkt->data, avpkt->size);
-
->>>>>>> 5bf5a35f
 
     if ((ret = ff_reget_buffer(avctx, cc->frame)) < 0)
         return ret;
@@ -293,15 +290,8 @@
     command = bytestream2_get_byte(&gb);
     inst    = bytestream2_get_byte(&gb);
     inst    &= CDG_MASK;
-<<<<<<< HEAD
-    buf += 2;  /// skipping 2 unneeded bytes
-
-    if (buf_size > CDG_HEADER_SIZE)
-        bytestream_get_buffer(&buf, cdg_data, buf_size - CDG_HEADER_SIZE);
-=======
     bytestream2_skip(&gb, 2);
     bytestream2_get_buffer(&gb, cdg_data, sizeof(cdg_data));
->>>>>>> 5bf5a35f
 
     if ((command & CDG_MASK) == CDG_COMMAND) {
         switch (inst) {
