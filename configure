--- conflicted
+++ resolved
@@ -4770,20 +4770,16 @@
 enabled libquvi           && require_pkg_config libquvi quvi/quvi.h quvi_init
 enabled librtmp           && require_pkg_config librtmp librtmp/rtmp.h RTMP_Socket
 enabled libschroedinger   && require_pkg_config schroedinger-1.0 schroedinger/schro.h schro_init
-<<<<<<< HEAD
 enabled libshine          && require_pkg_config shine shine/layer3.h shine_encode_buffer
 enabled libsmbclient      && { { check_pkg_config smbclient libsmbclient.h smbc_init &&
                                  require_pkg_config smbclient libsmbclient.h smbc_init; } ||
                                  require smbclient libsmbclient.h smbc_init -lsmbclient; }
 enabled libsoxr           && require libsoxr soxr.h soxr_create -lsoxr
 enabled libssh            && require_pkg_config libssh libssh/sftp.h sftp_init
-enabled libspeex          && require libspeex speex/speex.h speex_decoder_init -lspeex
+enabled libspeex          && require_pkg_config speex speex/speex.h speex_decoder_init -lspeex
 enabled libstagefright_h264 && require_cpp libstagefright_h264 "binder/ProcessState.h media/stagefright/MetaData.h
     media/stagefright/MediaBufferGroup.h media/stagefright/MediaDebug.h media/stagefright/MediaDefs.h
     media/stagefright/OMXClient.h media/stagefright/OMXCodec.h" android::OMXClient -lstagefright -lmedia -lutils -lbinder -lgnustl_static
-=======
-enabled libspeex          && require_pkg_config speex speex/speex.h speex_decoder_init -lspeex
->>>>>>> e4a462e3
 enabled libtheora         && require libtheora theora/theoraenc.h th_info_init -ltheoraenc -ltheoradec -logg
 enabled libtwolame        && require libtwolame twolame.h twolame_init -ltwolame &&
                              { check_lib twolame.h twolame_encode_buffer_float32_interleaved -ltwolame ||
