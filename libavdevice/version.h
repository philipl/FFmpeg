/*
 * This file is part of FFmpeg.
 *
 * FFmpeg is free software; you can redistribute it and/or
 * modify it under the terms of the GNU Lesser General Public
 * License as published by the Free Software Foundation; either
 * version 2.1 of the License, or (at your option) any later version.
 *
 * FFmpeg is distributed in the hope that it will be useful,
 * but WITHOUT ANY WARRANTY; without even the implied warranty of
 * MERCHANTABILITY or FITNESS FOR A PARTICULAR PURPOSE.  See the GNU
 * Lesser General Public License for more details.
 *
 * You should have received a copy of the GNU Lesser General Public
 * License along with FFmpeg; if not, write to the Free Software
 * Foundation, Inc., 51 Franklin Street, Fifth Floor, Boston, MA 02110-1301 USA
 */

#ifndef AVDEVICE_VERSION_H
#define AVDEVICE_VERSION_H

/**
 * @file
 * @ingroup lavd
 * Libavdevice version macros
 */

#include "libavutil/version.h"

<<<<<<< HEAD
#define LIBAVDEVICE_VERSION_MAJOR 56
#define LIBAVDEVICE_VERSION_MINOR  1
#define LIBAVDEVICE_VERSION_MICRO 100
=======
#define LIBAVDEVICE_VERSION_MAJOR 55
#define LIBAVDEVICE_VERSION_MINOR  1
#define LIBAVDEVICE_VERSION_MICRO  0
>>>>>>> a6674d2e

#define LIBAVDEVICE_VERSION_INT AV_VERSION_INT(LIBAVDEVICE_VERSION_MAJOR, \
                                               LIBAVDEVICE_VERSION_MINOR, \
                                               LIBAVDEVICE_VERSION_MICRO)
#define LIBAVDEVICE_VERSION     AV_VERSION(LIBAVDEVICE_VERSION_MAJOR, \
                                           LIBAVDEVICE_VERSION_MINOR, \
                                           LIBAVDEVICE_VERSION_MICRO)
#define LIBAVDEVICE_BUILD       LIBAVDEVICE_VERSION_INT

#define LIBAVDEVICE_IDENT       "Lavd" AV_STRINGIFY(LIBAVDEVICE_VERSION)

/**
 * FF_API_* defines may be placed below to indicate public API that will be
 * dropped at a future version bump. The defines themselves are not part of
 * the public API and may change, break or disappear at any time.
 */

#endif /* AVDEVICE_VERSION_H */<|MERGE_RESOLUTION|>--- conflicted
+++ resolved
@@ -27,15 +27,9 @@
 
 #include "libavutil/version.h"
 
-<<<<<<< HEAD
 #define LIBAVDEVICE_VERSION_MAJOR 56
-#define LIBAVDEVICE_VERSION_MINOR  1
+#define LIBAVDEVICE_VERSION_MINOR  2
 #define LIBAVDEVICE_VERSION_MICRO 100
-=======
-#define LIBAVDEVICE_VERSION_MAJOR 55
-#define LIBAVDEVICE_VERSION_MINOR  1
-#define LIBAVDEVICE_VERSION_MICRO  0
->>>>>>> a6674d2e
 
 #define LIBAVDEVICE_VERSION_INT AV_VERSION_INT(LIBAVDEVICE_VERSION_MAJOR, \
                                                LIBAVDEVICE_VERSION_MINOR, \
