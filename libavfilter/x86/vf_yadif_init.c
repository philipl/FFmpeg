--- conflicted
+++ resolved
@@ -66,11 +66,7 @@
     int bit_depth = (!yadif->csp) ? 8
                                   : yadif->csp->comp[0].depth_minus1 + 1;
 
-<<<<<<< HEAD
-#if HAVE_YASM
     if (bit_depth >= 15) {
-=======
->>>>>>> c1ad70c3
 #if ARCH_X86_32
         if (EXTERNAL_MMXEXT(cpu_flags))
             yadif->filter_line = ff_yadif_filter_line_16bit_mmxext;
