/*
 * filter layer
 * Copyright (c) 2007 Bobby Bingham
 *
 * This file is part of FFmpeg.
 *
 * FFmpeg is free software; you can redistribute it and/or
 * modify it under the terms of the GNU Lesser General Public
 * License as published by the Free Software Foundation; either
 * version 2.1 of the License, or (at your option) any later version.
 *
 * FFmpeg is distributed in the hope that it will be useful,
 * but WITHOUT ANY WARRANTY; without even the implied warranty of
 * MERCHANTABILITY or FITNESS FOR A PARTICULAR PURPOSE.  See the GNU
 * Lesser General Public License for more details.
 *
 * You should have received a copy of the GNU Lesser General Public
 * License along with FFmpeg; if not, write to the Free Software
 * Foundation, Inc., 51 Franklin Street, Fifth Floor, Boston, MA 02110-1301 USA
 */

#include "libavutil/avassert.h"
#include "libavutil/avstring.h"
#include "libavutil/channel_layout.h"
#include "libavutil/common.h"
#include "libavutil/eval.h"
#include "libavutil/imgutils.h"
#include "libavutil/opt.h"
#include "libavutil/pixdesc.h"
#include "libavutil/rational.h"
#include "libavutil/samplefmt.h"

#include "audio.h"
#include "avfilter.h"
#include "formats.h"
#include "internal.h"
#include "audio.h"

static int ff_filter_frame_framed(AVFilterLink *link, AVFrame *frame);

void ff_tlog_ref(void *ctx, AVFrame *ref, int end)
{
    av_unused char buf[16];
    ff_tlog(ctx,
            "ref[%p buf:%p data:%p linesize[%d, %d, %d, %d] pts:%"PRId64" pos:%"PRId64,
            ref, ref->buf, ref->data[0],
            ref->linesize[0], ref->linesize[1], ref->linesize[2], ref->linesize[3],
            ref->pts, av_frame_get_pkt_pos(ref));

    if (ref->width) {
        ff_tlog(ctx, " a:%d/%d s:%dx%d i:%c iskey:%d type:%c",
                ref->sample_aspect_ratio.num, ref->sample_aspect_ratio.den,
                ref->width, ref->height,
                !ref->interlaced_frame     ? 'P' :         /* Progressive  */
                ref->top_field_first ? 'T' : 'B',    /* Top / Bottom */
                ref->key_frame,
                av_get_picture_type_char(ref->pict_type));
    }
    if (ref->nb_samples) {
        ff_tlog(ctx, " cl:%"PRId64"d n:%d r:%d",
                ref->channel_layout,
                ref->nb_samples,
                ref->sample_rate);
    }

    ff_tlog(ctx, "]%s", end ? "\n" : "");
}

unsigned avfilter_version(void) {
    av_assert0(LIBAVFILTER_VERSION_MICRO >= 100);
    return LIBAVFILTER_VERSION_INT;
}

const char *avfilter_configuration(void)
{
    return FFMPEG_CONFIGURATION;
}

const char *avfilter_license(void)
{
#define LICENSE_PREFIX "libavfilter license: "
    return LICENSE_PREFIX FFMPEG_LICENSE + sizeof(LICENSE_PREFIX) - 1;
}

void ff_command_queue_pop(AVFilterContext *filter)
{
    AVFilterCommand *c= filter->command_queue;
    av_freep(&c->arg);
    av_freep(&c->command);
    filter->command_queue= c->next;
    av_free(c);
}

void ff_insert_pad(unsigned idx, unsigned *count, size_t padidx_off,
                   AVFilterPad **pads, AVFilterLink ***links,
                   AVFilterPad *newpad)
{
    unsigned i;

    idx = FFMIN(idx, *count);

    *pads  = av_realloc(*pads,  sizeof(AVFilterPad)   * (*count + 1));
    *links = av_realloc(*links, sizeof(AVFilterLink*) * (*count + 1));
    memmove(*pads +idx+1, *pads +idx, sizeof(AVFilterPad)   * (*count-idx));
    memmove(*links+idx+1, *links+idx, sizeof(AVFilterLink*) * (*count-idx));
    memcpy(*pads+idx, newpad, sizeof(AVFilterPad));
    (*links)[idx] = NULL;

    (*count)++;
    for (i = idx+1; i < *count; i++)
        if (*links[i])
            (*(unsigned *)((uint8_t *) *links[i] + padidx_off))++;
}

int avfilter_link(AVFilterContext *src, unsigned srcpad,
                  AVFilterContext *dst, unsigned dstpad)
{
    AVFilterLink *link;

    if (src->nb_outputs <= srcpad || dst->nb_inputs <= dstpad ||
        src->outputs[srcpad]      || dst->inputs[dstpad])
        return -1;

    if (src->output_pads[srcpad].type != dst->input_pads[dstpad].type) {
        av_log(src, AV_LOG_ERROR,
               "Media type mismatch between the '%s' filter output pad %d (%s) and the '%s' filter input pad %d (%s)\n",
               src->name, srcpad, (char *)av_x_if_null(av_get_media_type_string(src->output_pads[srcpad].type), "?"),
               dst->name, dstpad, (char *)av_x_if_null(av_get_media_type_string(dst-> input_pads[dstpad].type), "?"));
        return AVERROR(EINVAL);
    }

    src->outputs[srcpad] =
    dst-> inputs[dstpad] = link = av_mallocz(sizeof(AVFilterLink));

    link->src     = src;
    link->dst     = dst;
    link->srcpad  = &src->output_pads[srcpad];
    link->dstpad  = &dst->input_pads[dstpad];
    link->type    = src->output_pads[srcpad].type;
    av_assert0(AV_PIX_FMT_NONE == -1 && AV_SAMPLE_FMT_NONE == -1);
    link->format  = -1;

    return 0;
}

void avfilter_link_free(AVFilterLink **link)
{
    if (!*link)
        return;

    av_frame_free(&(*link)->partial_buf);

    av_freep(link);
}

int avfilter_link_get_channels(AVFilterLink *link)
{
    return link->channels;
}

void avfilter_link_set_closed(AVFilterLink *link, int closed)
{
    link->closed = closed;
}

int avfilter_insert_filter(AVFilterLink *link, AVFilterContext *filt,
                           unsigned filt_srcpad_idx, unsigned filt_dstpad_idx)
{
    int ret;
    unsigned dstpad_idx = link->dstpad - link->dst->input_pads;

    av_log(link->dst, AV_LOG_VERBOSE, "auto-inserting filter '%s' "
           "between the filter '%s' and the filter '%s'\n",
           filt->name, link->src->name, link->dst->name);

    link->dst->inputs[dstpad_idx] = NULL;
    if ((ret = avfilter_link(filt, filt_dstpad_idx, link->dst, dstpad_idx)) < 0) {
        /* failed to link output filter to new filter */
        link->dst->inputs[dstpad_idx] = link;
        return ret;
    }

    /* re-hookup the link to the new destination filter we inserted */
    link->dst = filt;
    link->dstpad = &filt->input_pads[filt_srcpad_idx];
    filt->inputs[filt_srcpad_idx] = link;

    /* if any information on supported media formats already exists on the
     * link, we need to preserve that */
    if (link->out_formats)
        ff_formats_changeref(&link->out_formats,
                                   &filt->outputs[filt_dstpad_idx]->out_formats);

    if (link->out_samplerates)
        ff_formats_changeref(&link->out_samplerates,
                                   &filt->outputs[filt_dstpad_idx]->out_samplerates);
    if (link->out_channel_layouts)
        ff_channel_layouts_changeref(&link->out_channel_layouts,
                                     &filt->outputs[filt_dstpad_idx]->out_channel_layouts);

    return 0;
}

int avfilter_config_links(AVFilterContext *filter)
{
    int (*config_link)(AVFilterLink *);
    unsigned i;
    int ret;

    for (i = 0; i < filter->nb_inputs; i ++) {
        AVFilterLink *link = filter->inputs[i];
        AVFilterLink *inlink;

        if (!link) continue;

        inlink = link->src->nb_inputs ? link->src->inputs[0] : NULL;
        link->current_pts = AV_NOPTS_VALUE;

        switch (link->init_state) {
        case AVLINK_INIT:
            continue;
        case AVLINK_STARTINIT:
            av_log(filter, AV_LOG_INFO, "circular filter chain detected\n");
            return 0;
        case AVLINK_UNINIT:
            link->init_state = AVLINK_STARTINIT;

            if ((ret = avfilter_config_links(link->src)) < 0)
                return ret;

            if (!(config_link = link->srcpad->config_props)) {
                if (link->src->nb_inputs != 1) {
                    av_log(link->src, AV_LOG_ERROR, "Source filters and filters "
                                                    "with more than one input "
                                                    "must set config_props() "
                                                    "callbacks on all outputs\n");
                    return AVERROR(EINVAL);
                }
            } else if ((ret = config_link(link)) < 0) {
                av_log(link->src, AV_LOG_ERROR,
                       "Failed to configure output pad on %s\n",
                       link->src->name);
                return ret;
            }

            switch (link->type) {
            case AVMEDIA_TYPE_VIDEO:
                if (!link->time_base.num && !link->time_base.den)
                    link->time_base = inlink ? inlink->time_base : AV_TIME_BASE_Q;

                if (!link->sample_aspect_ratio.num && !link->sample_aspect_ratio.den)
                    link->sample_aspect_ratio = inlink ?
                        inlink->sample_aspect_ratio : (AVRational){1,1};

                if (inlink && !link->frame_rate.num && !link->frame_rate.den)
                    link->frame_rate = inlink->frame_rate;

                if (inlink) {
                    if (!link->w)
                        link->w = inlink->w;
                    if (!link->h)
                        link->h = inlink->h;
                } else if (!link->w || !link->h) {
                    av_log(link->src, AV_LOG_ERROR,
                           "Video source filters must set their output link's "
                           "width and height\n");
                    return AVERROR(EINVAL);
                }
                break;

            case AVMEDIA_TYPE_AUDIO:
                if (inlink) {
                    if (!link->time_base.num && !link->time_base.den)
                        link->time_base = inlink->time_base;
                }

                if (!link->time_base.num && !link->time_base.den)
                    link->time_base = (AVRational) {1, link->sample_rate};
            }

            if ((config_link = link->dstpad->config_props))
                if ((ret = config_link(link)) < 0) {
                    av_log(link->src, AV_LOG_ERROR,
                           "Failed to configure input pad on %s\n",
                           link->dst->name);
                    return ret;
                }

            link->init_state = AVLINK_INIT;
        }
    }

    return 0;
}

void ff_tlog_link(void *ctx, AVFilterLink *link, int end)
{
    if (link->type == AVMEDIA_TYPE_VIDEO) {
        ff_tlog(ctx,
                "link[%p s:%dx%d fmt:%s %s->%s]%s",
                link, link->w, link->h,
                av_get_pix_fmt_name(link->format),
                link->src ? link->src->filter->name : "",
                link->dst ? link->dst->filter->name : "",
                end ? "\n" : "");
    } else {
        char buf[128];
        av_get_channel_layout_string(buf, sizeof(buf), -1, link->channel_layout);

        ff_tlog(ctx,
                "link[%p r:%d cl:%s fmt:%s %s->%s]%s",
                link, (int)link->sample_rate, buf,
                av_get_sample_fmt_name(link->format),
                link->src ? link->src->filter->name : "",
                link->dst ? link->dst->filter->name : "",
                end ? "\n" : "");
    }
}

int ff_request_frame(AVFilterLink *link)
{
    int ret = -1;
    FF_TPRINTF_START(NULL, request_frame); ff_tlog_link(NULL, link, 1);

    if (link->closed)
        return AVERROR_EOF;
    av_assert0(!link->frame_requested);
    link->frame_requested = 1;
    while (link->frame_requested) {
        if (link->srcpad->request_frame)
            ret = link->srcpad->request_frame(link);
        else if (link->src->inputs[0])
            ret = ff_request_frame(link->src->inputs[0]);
        if (ret == AVERROR_EOF && link->partial_buf) {
            AVFrame *pbuf = link->partial_buf;
            link->partial_buf = NULL;
            ret = ff_filter_frame_framed(link, pbuf);
        }
        if (ret < 0) {
            link->frame_requested = 0;
            if (ret == AVERROR_EOF)
                link->closed = 1;
        } else {
            av_assert0(!link->frame_requested ||
                       link->flags & FF_LINK_FLAG_REQUEST_LOOP);
        }
    }
    return ret;
}

int ff_poll_frame(AVFilterLink *link)
{
    int i, min = INT_MAX;

    if (link->srcpad->poll_frame)
        return link->srcpad->poll_frame(link);

    for (i = 0; i < link->src->nb_inputs; i++) {
        int val;
        if (!link->src->inputs[i])
            return -1;
        val = ff_poll_frame(link->src->inputs[i]);
        min = FFMIN(min, val);
    }

    return min;
}

static const char *const var_names[] = {   "t",   "n",   "pos",        NULL };
enum                                   { VAR_T, VAR_N, VAR_POS, VAR_VARS_NB };

static int set_enable_expr(AVFilterContext *ctx, const char *expr)
{
    int ret;
    char *expr_dup;
    AVExpr *old = ctx->enable;

    if (!(ctx->filter->flags & AVFILTER_FLAG_SUPPORT_TIMELINE)) {
        av_log(ctx, AV_LOG_ERROR, "Timeline ('enable' option) not supported "
               "with filter '%s'\n", ctx->filter->name);
        return AVERROR_PATCHWELCOME;
    }

    expr_dup = av_strdup(expr);
    if (!expr_dup)
        return AVERROR(ENOMEM);

    if (!ctx->var_values) {
        ctx->var_values = av_calloc(VAR_VARS_NB, sizeof(*ctx->var_values));
        if (!ctx->var_values) {
            av_free(expr_dup);
            return AVERROR(ENOMEM);
        }
    }

    ret = av_expr_parse((AVExpr**)&ctx->enable, expr_dup, var_names,
                        NULL, NULL, NULL, NULL, 0, ctx->priv);
    if (ret < 0) {
        av_log(ctx->priv, AV_LOG_ERROR,
               "Error when evaluating the expression '%s' for enable\n",
               expr_dup);
        av_free(expr_dup);
        return ret;
    }

    av_expr_free(old);
    av_free(ctx->enable_str);
    ctx->enable_str = expr_dup;
    return 0;
}

void ff_update_link_current_pts(AVFilterLink *link, int64_t pts)
{
    if (pts == AV_NOPTS_VALUE)
        return;
    link->current_pts = av_rescale_q(pts, link->time_base, AV_TIME_BASE_Q);
    /* TODO use duration */
    if (link->graph && link->age_index >= 0)
        ff_avfilter_graph_update_heap(link->graph, link);
}

int avfilter_process_command(AVFilterContext *filter, const char *cmd, const char *arg, char *res, int res_len, int flags)
{
    if(!strcmp(cmd, "ping")){
        av_strlcatf(res, res_len, "pong from:%s %s\n", filter->filter->name, filter->name);
        return 0;
    }else if(!strcmp(cmd, "enable")) {
        return set_enable_expr(filter, arg);
    }else if(filter->filter->process_command) {
        return filter->filter->process_command(filter, cmd, arg, res, res_len, flags);
    }
    return AVERROR(ENOSYS);
}

static AVFilter *first_filter;

AVFilter *avfilter_get_by_name(const char *name)
{
    const AVFilter *f = NULL;

    if (!name)
        return NULL;

    while ((f = avfilter_next(f)))
        if (!strcmp(f->name, name))
            return (AVFilter *)f;

    return NULL;
}

int avfilter_register(AVFilter *filter)
{
    AVFilter **f = &first_filter;
    int i;

    /* the filter must select generic or internal exclusively */
    av_assert0((filter->flags & AVFILTER_FLAG_SUPPORT_TIMELINE) != AVFILTER_FLAG_SUPPORT_TIMELINE);

    for(i=0; filter->inputs && filter->inputs[i].name; i++) {
        const AVFilterPad *input = &filter->inputs[i];
        av_assert0(     !input->filter_frame
                    || (!input->start_frame && !input->end_frame));
    }

    while (*f)
        f = &(*f)->next;
    *f = filter;
    filter->next = NULL;

    return 0;
}

const AVFilter *avfilter_next(const AVFilter *prev)
{
    return prev ? prev->next : first_filter;
}

#if FF_API_OLD_FILTER_REGISTER
AVFilter **av_filter_next(AVFilter **filter)
{
    return filter ? &(*filter)->next : &first_filter;
}

void avfilter_uninit(void)
{
}
#endif

int avfilter_pad_count(const AVFilterPad *pads)
{
    int count;

    if (!pads)
        return 0;

    for(count = 0; pads->name; count ++) pads ++;
    return count;
}

static const char *default_filter_name(void *filter_ctx)
{
    AVFilterContext *ctx = filter_ctx;
    return ctx->name ? ctx->name : ctx->filter->name;
}

static void *filter_child_next(void *obj, void *prev)
{
    AVFilterContext *ctx = obj;
    if (!prev && ctx->filter && ctx->filter->priv_class && ctx->priv)
        return ctx->priv;
    return NULL;
}

static const AVClass *filter_child_class_next(const AVClass *prev)
{
    const AVFilter *f = NULL;

    /* find the filter that corresponds to prev */
    while (prev && (f = avfilter_next(f)))
        if (f->priv_class == prev)
            break;

    /* could not find filter corresponding to prev */
    if (prev && !f)
        return NULL;

    /* find next filter with specific options */
    while ((f = avfilter_next(f)))
        if (f->priv_class)
            return f->priv_class;

    return NULL;
}

#define OFFSET(x) offsetof(AVFilterContext, x)
#define FLAGS AV_OPT_FLAG_FILTERING_PARAM
static const AVOption filters_common_options[] = {
    { "enable", "set enable expression", OFFSET(enable_str), AV_OPT_TYPE_STRING, {.str=NULL}, .flags = FLAGS },
    { NULL }
};

static const AVClass avfilter_class = {
    .class_name = "AVFilter",
    .item_name  = default_filter_name,
    .version    = LIBAVUTIL_VERSION_INT,
    .category   = AV_CLASS_CATEGORY_FILTER,
    .child_next = filter_child_next,
    .option     = filters_common_options,
    .child_class_next = filter_child_class_next,
};

AVFilterContext *ff_filter_alloc(const AVFilter *filter, const char *inst_name)
{
    AVFilterContext *ret;

    if (!filter)
        return NULL;

    ret = av_mallocz(sizeof(AVFilterContext));
    if (!ret)
        return NULL;

    ret->av_class = &avfilter_class;
    ret->filter   = filter;
    ret->name     = inst_name ? av_strdup(inst_name) : NULL;
    if (filter->priv_size) {
        ret->priv     = av_mallocz(filter->priv_size);
        if (!ret->priv)
            goto err;
    }

    if (filter->priv_class) {
        *(const AVClass**)ret->priv = filter->priv_class;
        av_opt_set_defaults(ret->priv);
    }

    ret->nb_inputs = avfilter_pad_count(filter->inputs);
    if (ret->nb_inputs ) {
        ret->input_pads   = av_malloc(sizeof(AVFilterPad) * ret->nb_inputs);
        if (!ret->input_pads)
            goto err;
        memcpy(ret->input_pads, filter->inputs, sizeof(AVFilterPad) * ret->nb_inputs);
        ret->inputs       = av_mallocz(sizeof(AVFilterLink*) * ret->nb_inputs);
        if (!ret->inputs)
            goto err;
    }

    ret->nb_outputs = avfilter_pad_count(filter->outputs);
    if (ret->nb_outputs) {
        ret->output_pads  = av_malloc(sizeof(AVFilterPad) * ret->nb_outputs);
        if (!ret->output_pads)
            goto err;
        memcpy(ret->output_pads, filter->outputs, sizeof(AVFilterPad) * ret->nb_outputs);
        ret->outputs      = av_mallocz(sizeof(AVFilterLink*) * ret->nb_outputs);
        if (!ret->outputs)
            goto err;
    }
#if FF_API_FOO_COUNT
    ret->output_count = ret->nb_outputs;
    ret->input_count  = ret->nb_inputs;
#endif

    return ret;

err:
    av_freep(&ret->inputs);
    av_freep(&ret->input_pads);
    ret->nb_inputs = 0;
    av_freep(&ret->outputs);
    av_freep(&ret->output_pads);
    ret->nb_outputs = 0;
    av_freep(&ret->priv);
    av_free(ret);
    return NULL;
}

#if FF_API_AVFILTER_OPEN
int avfilter_open(AVFilterContext **filter_ctx, AVFilter *filter, const char *inst_name)
{
    *filter_ctx = ff_filter_alloc(filter, inst_name);
    return *filter_ctx ? 0 : AVERROR(ENOMEM);
}
#endif

static void free_link(AVFilterLink *link)
{
    if (!link)
        return;

    if (link->src)
        link->src->outputs[link->srcpad - link->src->output_pads] = NULL;
    if (link->dst)
        link->dst->inputs[link->dstpad - link->dst->input_pads] = NULL;

    ff_formats_unref(&link->in_formats);
    ff_formats_unref(&link->out_formats);
    ff_formats_unref(&link->in_samplerates);
    ff_formats_unref(&link->out_samplerates);
    ff_channel_layouts_unref(&link->in_channel_layouts);
    ff_channel_layouts_unref(&link->out_channel_layouts);
    av_freep(&link);
}

void avfilter_free(AVFilterContext *filter)
{
    int i;

    if (!filter)
        return;

    if (filter->graph)
        ff_filter_graph_remove_filter(filter->graph, filter);

    if (filter->filter->uninit)
        filter->filter->uninit(filter);

    for (i = 0; i < filter->nb_inputs; i++) {
<<<<<<< HEAD
        if ((link = filter->inputs[i])) {
            if (link->src)
                link->src->outputs[link->srcpad - link->src->output_pads] = NULL;
            ff_formats_unref(&link->in_formats);
            ff_formats_unref(&link->out_formats);
            ff_formats_unref(&link->in_samplerates);
            ff_formats_unref(&link->out_samplerates);
            ff_channel_layouts_unref(&link->in_channel_layouts);
            ff_channel_layouts_unref(&link->out_channel_layouts);
        }
        avfilter_link_free(&link);
    }
    for (i = 0; i < filter->nb_outputs; i++) {
        if ((link = filter->outputs[i])) {
            if (link->dst)
                link->dst->inputs[link->dstpad - link->dst->input_pads] = NULL;
            ff_formats_unref(&link->in_formats);
            ff_formats_unref(&link->out_formats);
            ff_formats_unref(&link->in_samplerates);
            ff_formats_unref(&link->out_samplerates);
            ff_channel_layouts_unref(&link->in_channel_layouts);
            ff_channel_layouts_unref(&link->out_channel_layouts);
        }
        avfilter_link_free(&link);
=======
        free_link(filter->inputs[i]);
    }
    for (i = 0; i < filter->nb_outputs; i++) {
        free_link(filter->outputs[i]);
>>>>>>> d79bd604
    }

    if (filter->filter->priv_class)
        av_opt_free(filter->priv);

    av_freep(&filter->name);
    av_freep(&filter->input_pads);
    av_freep(&filter->output_pads);
    av_freep(&filter->inputs);
    av_freep(&filter->outputs);
    av_freep(&filter->priv);
    while(filter->command_queue){
        ff_command_queue_pop(filter);
    }
    av_opt_free(filter);
    av_expr_free(filter->enable);
    filter->enable = NULL;
    av_freep(&filter->var_values);
    av_free(filter);
}

static int process_options(AVFilterContext *ctx, AVDictionary **options,
                           const char *args)
{
    const AVOption *o = NULL;
    int ret, count = 0;
    char *av_uninit(parsed_key), *av_uninit(value);
    const char *key;
    int offset= -1;

    av_opt_set_defaults(ctx);

    if (!args)
        return 0;

    while (*args) {
        const char *shorthand = NULL;

        o = av_opt_next(ctx->priv, o);
        if (o) {
            if (o->type == AV_OPT_TYPE_CONST || o->offset == offset)
                continue;
            offset = o->offset;
            shorthand = o->name;
        }

        ret = av_opt_get_key_value(&args, "=", ":",
                                   shorthand ? AV_OPT_FLAG_IMPLICIT_KEY : 0,
                                   &parsed_key, &value);
        if (ret < 0) {
            if (ret == AVERROR(EINVAL))
                av_log(ctx, AV_LOG_ERROR, "No option name near '%s'\n", args);
            else
                av_log(ctx, AV_LOG_ERROR, "Unable to parse '%s': %s\n", args,
                       av_err2str(ret));
            return ret;
        }
        if (*args)
            args++;
        if (parsed_key) {
            key = parsed_key;
            while ((o = av_opt_next(ctx->priv, o))); /* discard all remaining shorthand */
        } else {
            key = shorthand;
        }

        av_log(ctx, AV_LOG_DEBUG, "Setting '%s' to value '%s'\n", key, value);

        if (av_opt_find(ctx, key, NULL, 0, 0)) {
            ret = av_opt_set(ctx, key, value, 0);
            if (ret < 0)
                return ret;
        } else {
        av_dict_set(options, key, value, 0);
        if ((ret = av_opt_set(ctx->priv, key, value, 0)) < 0) {
            if (!av_opt_find(ctx->priv, key, NULL, 0, AV_OPT_SEARCH_CHILDREN | AV_OPT_SEARCH_FAKE_OBJ)) {
            if (ret == AVERROR_OPTION_NOT_FOUND)
                av_log(ctx, AV_LOG_ERROR, "Option '%s' not found\n", key);
            av_free(value);
            av_free(parsed_key);
            return ret;
            }
        }
        }

        av_free(value);
        av_free(parsed_key);
        count++;
    }

    if (ctx->enable_str) {
        ret = set_enable_expr(ctx, ctx->enable_str);
        if (ret < 0)
            return ret;
    }
    return count;
}

#if FF_API_AVFILTER_INIT_FILTER
int avfilter_init_filter(AVFilterContext *filter, const char *args, void *opaque)
{
    return avfilter_init_str(filter, args);
}
#endif

int avfilter_init_dict(AVFilterContext *ctx, AVDictionary **options)
{
    int ret = 0;

    if (ctx->filter->priv_class) {
        ret = av_opt_set_dict(ctx->priv, options);
        if (ret < 0) {
            av_log(ctx, AV_LOG_ERROR, "Error applying options to the filter.\n");
            return ret;
        }
    }

    if (ctx->filter->init_opaque)
        ret = ctx->filter->init_opaque(ctx, NULL);
    else if (ctx->filter->init)
        ret = ctx->filter->init(ctx);
    else if (ctx->filter->init_dict)
        ret = ctx->filter->init_dict(ctx, options);

    return ret;
}

int avfilter_init_str(AVFilterContext *filter, const char *args)
{
    AVDictionary *options = NULL;
    AVDictionaryEntry *e;
    int ret=0;

    if (args && *args) {
        if (!filter->filter->priv_class) {
            av_log(filter, AV_LOG_ERROR, "This filter does not take any "
                   "options, but options were provided: %s.\n", args);
            return AVERROR(EINVAL);
        }

#if FF_API_OLD_FILTER_OPTS
            if (   !strcmp(filter->filter->name, "format")     ||
                   !strcmp(filter->filter->name, "noformat")   ||
                   !strcmp(filter->filter->name, "frei0r")     ||
                   !strcmp(filter->filter->name, "frei0r_src") ||
                   !strcmp(filter->filter->name, "ocv")        ||
                   !strcmp(filter->filter->name, "pan")        ||
                   !strcmp(filter->filter->name, "pp")         ||
                   !strcmp(filter->filter->name, "aevalsrc")) {
            /* a hack for compatibility with the old syntax
             * replace colons with |s */
            char *copy = av_strdup(args);
            char *p    = copy;
            int nb_leading = 0; // number of leading colons to skip
            int deprecated = 0;

            if (!copy) {
                ret = AVERROR(ENOMEM);
                goto fail;
            }

            if (!strcmp(filter->filter->name, "frei0r") ||
                !strcmp(filter->filter->name, "ocv"))
                nb_leading = 1;
            else if (!strcmp(filter->filter->name, "frei0r_src"))
                nb_leading = 3;

            while (nb_leading--) {
                p = strchr(p, ':');
                if (!p) {
                    p = copy + strlen(copy);
                    break;
                }
                p++;
            }

            deprecated = strchr(p, ':') != NULL;

            if (!strcmp(filter->filter->name, "aevalsrc")) {
                deprecated = 0;
                while ((p = strchr(p, ':')) && p[1] != ':') {
                    const char *epos = strchr(p + 1, '=');
                    const char *spos = strchr(p + 1, ':');
                    const int next_token_is_opt = epos && (!spos || epos < spos);
                    if (next_token_is_opt) {
                        p++;
                        break;
                    }
                    /* next token does not contain a '=', assume a channel expression */
                    deprecated = 1;
                    *p++ = '|';
                }
                if (p && *p == ':') { // double sep '::' found
                    deprecated = 1;
                    memmove(p, p + 1, strlen(p));
                }
            } else
            while ((p = strchr(p, ':')))
                *p++ = '|';

            if (deprecated)
                av_log(filter, AV_LOG_WARNING, "This syntax is deprecated. Use "
                       "'|' to separate the list items.\n");

            av_log(filter, AV_LOG_DEBUG, "compat: called with args=[%s]\n", copy);
            ret = process_options(filter, &options, copy);
            av_freep(&copy);

            if (ret < 0)
                goto fail;
#endif
        } else {
#if CONFIG_MP_FILTER
            if (!strcmp(filter->filter->name, "mp")) {
                char *escaped;

                if (!strncmp(args, "filter=", 7))
                    args += 7;
                ret = av_escape(&escaped, args, ":=", AV_ESCAPE_MODE_BACKSLASH, 0);
                if (ret < 0) {
                    av_log(filter, AV_LOG_ERROR, "Unable to escape MPlayer filters arg '%s'\n", args);
                    goto fail;
                }
                ret = process_options(filter, &options, escaped);
                av_free(escaped);
            } else
#endif
            ret = process_options(filter, &options, args);
            if (ret < 0)
                goto fail;
        }
    }

    ret = avfilter_init_dict(filter, &options);
    if (ret < 0)
        goto fail;

    if ((e = av_dict_get(options, "", NULL, AV_DICT_IGNORE_SUFFIX))) {
        av_log(filter, AV_LOG_ERROR, "No such option: %s.\n", e->key);
        ret = AVERROR_OPTION_NOT_FOUND;
        goto fail;
    }

fail:
    av_dict_free(&options);

    return ret;
}

const char *avfilter_pad_get_name(const AVFilterPad *pads, int pad_idx)
{
    return pads[pad_idx].name;
}

enum AVMediaType avfilter_pad_get_type(const AVFilterPad *pads, int pad_idx)
{
    return pads[pad_idx].type;
}

static int default_filter_frame(AVFilterLink *link, AVFrame *frame)
{
    return ff_filter_frame(link->dst->outputs[0], frame);
}

static int ff_filter_frame_framed(AVFilterLink *link, AVFrame *frame)
{
    int (*filter_frame)(AVFilterLink *, AVFrame *);
    AVFilterContext *dstctx = link->dst;
    AVFilterPad *dst = link->dstpad;
    AVFrame *out;
    int ret;
    AVFilterCommand *cmd= link->dst->command_queue;
    int64_t pts;

    if (link->closed) {
        av_frame_free(&frame);
        return AVERROR_EOF;
    }

    if (!(filter_frame = dst->filter_frame))
        filter_frame = default_filter_frame;

    /* copy the frame if needed */
    if (dst->needs_writable && !av_frame_is_writable(frame)) {
        av_log(link->dst, AV_LOG_DEBUG, "Copying data in avfilter.\n");

        /* Maybe use ff_copy_buffer_ref instead? */
        switch (link->type) {
        case AVMEDIA_TYPE_VIDEO:
            out = ff_get_video_buffer(link, link->w, link->h);
            break;
        case AVMEDIA_TYPE_AUDIO:
            out = ff_get_audio_buffer(link, frame->nb_samples);
            break;
        default: return AVERROR(EINVAL);
        }
        if (!out) {
            av_frame_free(&frame);
            return AVERROR(ENOMEM);
        }
        av_frame_copy_props(out, frame);

        switch (link->type) {
        case AVMEDIA_TYPE_VIDEO:
            av_image_copy(out->data, out->linesize, (const uint8_t **)frame->data, frame->linesize,
                          frame->format, frame->width, frame->height);
            break;
        case AVMEDIA_TYPE_AUDIO:
            av_samples_copy(out->extended_data, frame->extended_data,
                            0, 0, frame->nb_samples,
                            av_get_channel_layout_nb_channels(frame->channel_layout),
                            frame->format);
            break;
        default: return AVERROR(EINVAL);
        }

        av_frame_free(&frame);
    } else
        out = frame;

    while(cmd && cmd->time <= out->pts * av_q2d(link->time_base)){
        av_log(link->dst, AV_LOG_DEBUG,
               "Processing command time:%f command:%s arg:%s\n",
               cmd->time, cmd->command, cmd->arg);
        avfilter_process_command(link->dst, cmd->command, cmd->arg, 0, 0, cmd->flags);
        ff_command_queue_pop(link->dst);
        cmd= link->dst->command_queue;
    }

    pts = out->pts;
    if (dstctx->enable_str) {
        int64_t pos = av_frame_get_pkt_pos(out);
        dstctx->var_values[VAR_N] = link->frame_count;
        dstctx->var_values[VAR_T] = pts == AV_NOPTS_VALUE ? NAN : pts * av_q2d(link->time_base);
        dstctx->var_values[VAR_POS] = pos == -1 ? NAN : pos;

        dstctx->is_disabled = !av_expr_eval(dstctx->enable, dstctx->var_values, NULL);
        if (dstctx->is_disabled &&
            (dstctx->filter->flags & AVFILTER_FLAG_SUPPORT_TIMELINE_GENERIC))
            filter_frame = default_filter_frame;
    }
    ret = filter_frame(link, out);
    link->frame_count++;
    link->frame_requested = 0;
    ff_update_link_current_pts(link, pts);
    return ret;
}

static int ff_filter_frame_needs_framing(AVFilterLink *link, AVFrame *frame)
{
    int insamples = frame->nb_samples, inpos = 0, nb_samples;
    AVFrame *pbuf = link->partial_buf;
    int nb_channels = av_frame_get_channels(frame);
    int ret = 0;

    link->flags |= FF_LINK_FLAG_REQUEST_LOOP;
    /* Handle framing (min_samples, max_samples) */
    while (insamples) {
        if (!pbuf) {
            AVRational samples_tb = { 1, link->sample_rate };
            pbuf = ff_get_audio_buffer(link, link->partial_buf_size);
            if (!pbuf) {
                av_log(link->dst, AV_LOG_WARNING,
                       "Samples dropped due to memory allocation failure.\n");
                return 0;
            }
            av_frame_copy_props(pbuf, frame);
            pbuf->pts = frame->pts +
                        av_rescale_q(inpos, samples_tb, link->time_base);
            pbuf->nb_samples = 0;
        }
        nb_samples = FFMIN(insamples,
                           link->partial_buf_size - pbuf->nb_samples);
        av_samples_copy(pbuf->extended_data, frame->extended_data,
                        pbuf->nb_samples, inpos,
                        nb_samples, nb_channels, link->format);
        inpos                   += nb_samples;
        insamples               -= nb_samples;
        pbuf->nb_samples += nb_samples;
        if (pbuf->nb_samples >= link->min_samples) {
            ret = ff_filter_frame_framed(link, pbuf);
            pbuf = NULL;
        }
    }
    av_frame_free(&frame);
    link->partial_buf = pbuf;
    return ret;
}

int ff_filter_frame(AVFilterLink *link, AVFrame *frame)
{
    FF_TPRINTF_START(NULL, filter_frame); ff_tlog_link(NULL, link, 1); ff_tlog(NULL, " "); ff_tlog_ref(NULL, frame, 1);

    /* Consistency checks */
    if (link->type == AVMEDIA_TYPE_VIDEO) {
        if (strcmp(link->dst->filter->name, "scale")) {
            av_assert1(frame->format                 == link->format);
            av_assert1(frame->width               == link->w);
            av_assert1(frame->height               == link->h);
        }
    } else {
        av_assert1(frame->format                == link->format);
        av_assert1(av_frame_get_channels(frame) == link->channels);
        av_assert1(frame->channel_layout        == link->channel_layout);
        av_assert1(frame->sample_rate           == link->sample_rate);
    }

    /* Go directly to actual filtering if possible */
    if (link->type == AVMEDIA_TYPE_AUDIO &&
        link->min_samples &&
        (link->partial_buf ||
         frame->nb_samples < link->min_samples ||
         frame->nb_samples > link->max_samples)) {
        return ff_filter_frame_needs_framing(link, frame);
    } else {
        return ff_filter_frame_framed(link, frame);
    }
}

const AVClass *avfilter_get_class(void)
{
    return &avfilter_class;
}<|MERGE_RESOLUTION|>--- conflicted
+++ resolved
@@ -638,7 +638,7 @@
     ff_formats_unref(&link->out_samplerates);
     ff_channel_layouts_unref(&link->in_channel_layouts);
     ff_channel_layouts_unref(&link->out_channel_layouts);
-    av_freep(&link);
+    avfilter_link_free(&link);
 }
 
 void avfilter_free(AVFilterContext *filter)
@@ -655,37 +655,10 @@
         filter->filter->uninit(filter);
 
     for (i = 0; i < filter->nb_inputs; i++) {
-<<<<<<< HEAD
-        if ((link = filter->inputs[i])) {
-            if (link->src)
-                link->src->outputs[link->srcpad - link->src->output_pads] = NULL;
-            ff_formats_unref(&link->in_formats);
-            ff_formats_unref(&link->out_formats);
-            ff_formats_unref(&link->in_samplerates);
-            ff_formats_unref(&link->out_samplerates);
-            ff_channel_layouts_unref(&link->in_channel_layouts);
-            ff_channel_layouts_unref(&link->out_channel_layouts);
-        }
-        avfilter_link_free(&link);
-    }
-    for (i = 0; i < filter->nb_outputs; i++) {
-        if ((link = filter->outputs[i])) {
-            if (link->dst)
-                link->dst->inputs[link->dstpad - link->dst->input_pads] = NULL;
-            ff_formats_unref(&link->in_formats);
-            ff_formats_unref(&link->out_formats);
-            ff_formats_unref(&link->in_samplerates);
-            ff_formats_unref(&link->out_samplerates);
-            ff_channel_layouts_unref(&link->in_channel_layouts);
-            ff_channel_layouts_unref(&link->out_channel_layouts);
-        }
-        avfilter_link_free(&link);
-=======
         free_link(filter->inputs[i]);
     }
     for (i = 0; i < filter->nb_outputs; i++) {
         free_link(filter->outputs[i]);
->>>>>>> d79bd604
     }
 
     if (filter->filter->priv_class)
