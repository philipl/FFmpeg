--- conflicted
+++ resolved
@@ -229,19 +229,29 @@
 
 static int flac_probe(AVProbeData *p)
 {
-<<<<<<< HEAD
     if ((AV_RB16(p->buf) & 0xFFFE) == 0xFFF8)
         return raw_flac_probe(p);
-    if (p->buf_size < 4 || memcmp(p->buf, "fLaC", 4))
-        return 0;
-    if (   p->buf[4] & 0x7f != FLAC_METADATA_TYPE_STREAMINFO
-        || AV_RB24(p->buf + 5) != FLAC_STREAMINFO_SIZE
-        || AV_RB16(p->buf + 8) < 16
-        || AV_RB16(p->buf + 8) > AV_RB16(p->buf + 10)
-        || !(AV_RB24(p->buf + 18) >> 4)
-        || AV_RB24(p->buf + 18) >> 4 > 655350)
+
+    /* file header + metadata header + checked bytes of streaminfo */
+    if (p->buf_size >= 4 + 4 + 13) {
+        int type           = p->buf[4] & 0x7f;
+        int size           = AV_RB24(p->buf + 5);
+        int min_block_size = AV_RB16(p->buf + 8);
+        int max_block_size = AV_RB16(p->buf + 10);
+        int sample_rate    = AV_RB24(p->buf + 18) >> 4;
+
+        if (memcmp(p->buf, "fLaC", 4))
+            return 0;
+        if (type == FLAC_METADATA_TYPE_STREAMINFO &&
+            size == FLAC_STREAMINFO_SIZE          &&
+            min_block_size >= 16                  &&
+            max_block_size >= min_block_size      &&
+            sample_rate && sample_rate <= 655350)
+            return AVPROBE_SCORE_MAX;
         return AVPROBE_SCORE_EXTENSION;
-    return AVPROBE_SCORE_MAX;
+    }
+
+    return 0;
 }
 
 static av_unused int64_t flac_read_timestamp(AVFormatContext *s, int stream_index,
@@ -315,26 +325,6 @@
         return 0;
     }
     return -1;
-=======
-    /* file header + metadata header + checked bytes of streaminfo */
-    if (p->buf_size >= 4 + 4 + 13) {
-        int type           = p->buf[4] & 0x7f;
-        int size           = AV_RB24(p->buf + 5);
-        int min_block_size = AV_RB16(p->buf + 8);
-        int max_block_size = AV_RB16(p->buf + 10);
-        int sample_rate    = AV_RB24(p->buf + 18) >> 4;
-
-        if (!memcmp(p->buf, "fLaC", 4)            &&
-            type == FLAC_METADATA_TYPE_STREAMINFO &&
-            size == FLAC_STREAMINFO_SIZE          &&
-            min_block_size >= 16                  &&
-            max_block_size >= min_block_size      &&
-            sample_rate && sample_rate <= 655350)
-            return AVPROBE_SCORE_MAX;
-    }
-
-    return 0;
->>>>>>> ed1cd810
 }
 
 AVInputFormat ff_flac_demuxer = {
