--- conflicted
+++ resolved
@@ -307,18 +307,10 @@
 {
     AviSynthContext *avs = s->priv_data;
 
-<<<<<<< HEAD
-    st->codec->codec_type  = AVMEDIA_TYPE_AUDIO;
-    st->codec->sample_rate = avs->vi->audio_samples_per_second;
-    st->codec->channels    = avs->vi->nchannels;
-=======
     st->codecpar->codec_type  = AVMEDIA_TYPE_AUDIO;
     st->codecpar->sample_rate = avs->vi->audio_samples_per_second;
     st->codecpar->channels    = avs->vi->nchannels;
-    st->time_base          = (AVRational) { 1,
-                                            avs->vi->audio_samples_per_second };
->>>>>>> 9200514a
-    st->duration           = avs->vi->num_audio_samples;
+    st->duration              = avs->vi->num_audio_samples;
     avpriv_set_pts_info(st, 64, 1, avs->vi->audio_samples_per_second);
 
     switch (avs->vi->sample_type) {
