--- conflicted
+++ resolved
@@ -251,7 +251,9 @@
     return NULL;
 }
 
-<<<<<<< HEAD
+/* an arbitrarily chosen "sane" max packet size -- 50M */
+#define SANE_CHUNK_SIZE (50000000)
+
 int ffio_limit(AVIOContext *s, int size)
 {
     if(s->maxsize>=0){
@@ -271,10 +273,6 @@
     }
     return size;
 }
-=======
-/* an arbitrarily chosen "sane" max packet size -- 50M */
-#define SANE_CHUNK_SIZE (50000000)
->>>>>>> aa3c7799
 
 /*
  * Read the data in sane-sized chunks and append to pkt.
@@ -282,18 +280,10 @@
  */
 static int append_packet_chunked(AVIOContext *s, AVPacket *pkt, int size)
 {
-<<<<<<< HEAD
-    int ret;
-    int orig_size = size;
-    size= ffio_limit(s, size);
-
-    ret= av_new_packet(pkt, size);
-=======
     int64_t chunk_size = size;
     int orig_pos       = pkt->pos; // av_grow_packet might reset pos
     int orig_size      = pkt->size;
     int ret = 0;
->>>>>>> aa3c7799
 
     do {
         int prev_size = pkt->size;
@@ -303,11 +293,21 @@
          * When the caller requests a lot of data, limit it to the amount left
          * in file or SANE_CHUNK_SIZE when it is not known
          */
+#if 0
         if (size > SANE_CHUNK_SIZE) {
             int64_t filesize = avio_size(s) - avio_tell(s);
             chunk_size = FFMAX(filesize, SANE_CHUNK_SIZE);
         }
         read_size = FFMIN(size, chunk_size);
+#else
+        read_size = size;
+        if (read_size > SANE_CHUNK_SIZE/10) {
+            read_size = ffio_limit(s, read_size);
+            // If filesize/maxsize is unknown, limit to SANE_CHUNK_SIZE
+            if (s->maxsize < 0)
+                read_size = FFMIN(read_size, SANE_CHUNK_SIZE);
+        }
+#endif
 
         ret = av_grow_packet(pkt, read_size);
         if (ret < 0)
@@ -321,19 +321,14 @@
 
         size -= read_size;
     } while (size > 0);
+    if (size > 0)
+        pkt->flags |= AV_PKT_FLAG_CORRUPT;
 
     pkt->pos = orig_pos;
     if (!pkt->size)
         av_free_packet(pkt);
-<<<<<<< HEAD
-    else
-        av_shrink_packet(pkt, ret);
-    if (pkt->size < orig_size)
-        pkt->flags |= AV_PKT_FLAG_CORRUPT;
-=======
     return pkt->size > orig_size ? pkt->size - orig_size : ret;
 }
->>>>>>> aa3c7799
 
 int av_get_packet(AVIOContext *s, AVPacket *pkt, int size)
 {
