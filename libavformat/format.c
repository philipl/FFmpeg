--- conflicted
+++ resolved
@@ -33,14 +33,10 @@
 /** head of registered output format linked list */
 static AVOutputFormat *first_oformat = NULL;
 
-<<<<<<< HEAD
 static AVInputFormat **last_iformat = &first_iformat;
 static AVOutputFormat **last_oformat = &first_oformat;
 
-AVInputFormat *av_iformat_next(AVInputFormat *f)
-=======
 AVInputFormat *av_iformat_next(const AVInputFormat *f)
->>>>>>> ec4f04da
 {
     if (f)
         return f->next;
