--- conflicted
+++ resolved
@@ -731,7 +731,6 @@
     return ret;
 }
 
-<<<<<<< HEAD
 static int mkv_write_video_color(AVIOContext *pb, AVCodecParameters *par, AVStream *st) {
     int side_data_size = 0;
     const uint8_t *side_data = av_stream_get_side_data(
@@ -790,8 +789,6 @@
     return 0;
 }
 
-
-=======
 static void mkv_write_field_order(AVIOContext *pb,
                                   enum AVFieldOrder field_order)
 {
@@ -831,7 +828,6 @@
     }
 }
 
->>>>>>> e3453fd4
 static int mkv_write_stereo_mode(AVFormatContext *s, AVIOContext *pb,
                                  AVStream *st, int mode, int *h_width, int *h_height)
 {
@@ -1087,7 +1083,8 @@
         put_ebml_uint (pb, MATROSKA_ID_VIDEOPIXELWIDTH , par->width);
         put_ebml_uint (pb, MATROSKA_ID_VIDEOPIXELHEIGHT, par->height);
 
-        mkv_write_field_order(pb, par->field_order);
+        if (mkv->mode != MODE_WEBM)
+            mkv_write_field_order(pb, par->field_order);
 
         // check both side data and metadata for stereo information,
         // write the result to the bitstream if any is found
@@ -1534,11 +1531,7 @@
     put_ebml_uint   (pb, EBML_ID_EBMLMAXIDLENGTH    ,           4);
     put_ebml_uint   (pb, EBML_ID_EBMLMAXSIZELENGTH  ,           8);
     put_ebml_string (pb, EBML_ID_DOCTYPE            , s->oformat->name);
-<<<<<<< HEAD
     put_ebml_uint   (pb, EBML_ID_DOCTYPEVERSION     ,     version);
-=======
-    put_ebml_uint   (pb, EBML_ID_DOCTYPEVERSION     ,           4);
->>>>>>> e3453fd4
     put_ebml_uint   (pb, EBML_ID_DOCTYPEREADVERSION ,           2);
     end_ebml_master(pb, ebml_header);
 
