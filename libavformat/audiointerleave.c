/*
 * Audio Interleaving functions
 *
 * Copyright (c) 2009 Baptiste Coudurier <baptiste dot coudurier at gmail dot com>
 *
 * This file is part of FFmpeg.
 *
 * FFmpeg is free software; you can redistribute it and/or
 * modify it under the terms of the GNU Lesser General Public
 * License as published by the Free Software Foundation; either
 * version 2.1 of the License, or (at your option) any later version.
 *
 * FFmpeg is distributed in the hope that it will be useful,
 * but WITHOUT ANY WARRANTY; without even the implied warranty of
 * MERCHANTABILITY or FITNESS FOR A PARTICULAR PURPOSE.  See the GNU
 * Lesser General Public License for more details.
 *
 * You should have received a copy of the GNU Lesser General Public
 * License along with FFmpeg; if not, write to the Free Software
 * Foundation, Inc., 51 Franklin Street, Fifth Floor, Boston, MA 02110-1301 USA
 */

#include "libavutil/fifo.h"
#include "libavutil/mathematics.h"
#include "avformat.h"
#include "audiointerleave.h"
#include "internal.h"

void ff_audio_interleave_close(AVFormatContext *s)
{
    int i;
    for (i = 0; i < s->nb_streams; i++) {
        AVStream *st = s->streams[i];
        AudioInterleaveContext *aic = st->priv_data;

        if (st->codec->codec_type == AVMEDIA_TYPE_AUDIO)
            av_fifo_freep(&aic->fifo);
    }
}

int ff_audio_interleave_init(AVFormatContext *s,
                             const int *samples_per_frame,
                             AVRational time_base)
{
    int i;

    if (!samples_per_frame)
        return AVERROR(EINVAL);

    if (!time_base.num) {
        av_log(s, AV_LOG_ERROR, "timebase not set for audio interleave\n");
        return AVERROR(EINVAL);
    }
    for (i = 0; i < s->nb_streams; i++) {
        AVStream *st = s->streams[i];
        AudioInterleaveContext *aic = st->priv_data;

        if (st->codec->codec_type == AVMEDIA_TYPE_AUDIO) {
            aic->sample_size = (st->codec->channels *
                                av_get_bits_per_sample(st->codec->codec_id)) / 8;
            if (!aic->sample_size) {
                av_log(s, AV_LOG_ERROR, "could not compute sample size\n");
                return AVERROR(EINVAL);
            }
            aic->samples_per_frame = samples_per_frame;
            aic->samples = aic->samples_per_frame;
            aic->time_base = time_base;

            aic->fifo_size = 100* *aic->samples;
            if (!(aic->fifo= av_fifo_alloc_array(100, *aic->samples)))
                return AVERROR(ENOMEM);
        }
    }

    return 0;
}

static int interleave_new_audio_packet(AVFormatContext *s, AVPacket *pkt,
                                       int stream_index, int flush)
{
    AVStream *st = s->streams[stream_index];
    AudioInterleaveContext *aic = st->priv_data;

    int size = FFMIN(av_fifo_size(aic->fifo), *aic->samples * aic->sample_size);
    if (!size || (!flush && size == av_fifo_size(aic->fifo)))
        return 0;

    if (av_new_packet(pkt, size) < 0)
        return AVERROR(ENOMEM);
    av_fifo_generic_read(aic->fifo, pkt->data, size, NULL);

    pkt->dts = pkt->pts = aic->dts;
    pkt->duration = av_rescale_q(*aic->samples, st->time_base, aic->time_base);
    pkt->stream_index = stream_index;
    aic->dts += pkt->duration;

    aic->samples++;
    if (!*aic->samples)
        aic->samples = aic->samples_per_frame;

    return size;
}

int ff_audio_rechunk_interleave(AVFormatContext *s, AVPacket *out, AVPacket *pkt, int flush,
                        int (*get_packet)(AVFormatContext *, AVPacket *, AVPacket *, int),
                        int (*compare_ts)(AVFormatContext *, AVPacket *, AVPacket *))
{
    int i, ret;

    if (pkt) {
        AVStream *st = s->streams[pkt->stream_index];
        AudioInterleaveContext *aic = st->priv_data;
        if (st->codec->codec_type == AVMEDIA_TYPE_AUDIO) {
            unsigned new_size = av_fifo_size(aic->fifo) + pkt->size;
            if (new_size > aic->fifo_size) {
                if (av_fifo_realloc2(aic->fifo, new_size) < 0)
                    return AVERROR(ENOMEM);
                aic->fifo_size = new_size;
            }
            av_fifo_generic_write(aic->fifo, pkt->data, pkt->size, NULL);
        } else {
            int ret;
            // rewrite pts and dts to be decoded time line position
            pkt->pts = pkt->dts = aic->dts;
            aic->dts += pkt->duration;
<<<<<<< HEAD
            ret = ff_interleave_add_packet(s, pkt, compare_ts);
            if (ret < 0)
=======
            if ((ret = ff_interleave_add_packet(s, pkt, compare_ts)) < 0)
>>>>>>> 324ff594
                return ret;
        }
        pkt = NULL;
    }

    for (i = 0; i < s->nb_streams; i++) {
        AVStream *st = s->streams[i];
        if (st->codec->codec_type == AVMEDIA_TYPE_AUDIO) {
            AVPacket new_pkt;
<<<<<<< HEAD
            int ret;
            while ((ret = interleave_new_audio_packet(s, &new_pkt, i, flush)) > 0) {
                ret = ff_interleave_add_packet(s, &new_pkt, compare_ts);
                if (ret < 0)
                    return ret;
            }
            if (ret < 0)
                return ret;
=======
            while (interleave_new_audio_packet(s, &new_pkt, i, flush))
                if ((ret = ff_interleave_add_packet(s, &new_pkt, compare_ts)) < 0)
                    return ret;
>>>>>>> 324ff594
        }
    }

    return get_packet(s, out, NULL, flush);
}<|MERGE_RESOLUTION|>--- conflicted
+++ resolved
@@ -119,16 +119,10 @@
             }
             av_fifo_generic_write(aic->fifo, pkt->data, pkt->size, NULL);
         } else {
-            int ret;
             // rewrite pts and dts to be decoded time line position
             pkt->pts = pkt->dts = aic->dts;
             aic->dts += pkt->duration;
-<<<<<<< HEAD
-            ret = ff_interleave_add_packet(s, pkt, compare_ts);
-            if (ret < 0)
-=======
             if ((ret = ff_interleave_add_packet(s, pkt, compare_ts)) < 0)
->>>>>>> 324ff594
                 return ret;
         }
         pkt = NULL;
@@ -138,20 +132,12 @@
         AVStream *st = s->streams[i];
         if (st->codec->codec_type == AVMEDIA_TYPE_AUDIO) {
             AVPacket new_pkt;
-<<<<<<< HEAD
-            int ret;
             while ((ret = interleave_new_audio_packet(s, &new_pkt, i, flush)) > 0) {
-                ret = ff_interleave_add_packet(s, &new_pkt, compare_ts);
-                if (ret < 0)
+                if ((ret = ff_interleave_add_packet(s, &new_pkt, compare_ts)) < 0)
                     return ret;
             }
             if (ret < 0)
                 return ret;
-=======
-            while (interleave_new_audio_packet(s, &new_pkt, i, flush))
-                if ((ret = ff_interleave_add_packet(s, &new_pkt, compare_ts)) < 0)
-                    return ret;
->>>>>>> 324ff594
         }
     }
 
